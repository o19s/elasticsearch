/*
 * Licensed to Elasticsearch under one or more contributor
 * license agreements. See the NOTICE file distributed with
 * this work for additional information regarding copyright
 * ownership. Elasticsearch licenses this file to you under
 * the Apache License, Version 2.0 (the "License"); you may
 * not use this file except in compliance with the License.
 * You may obtain a copy of the License at
 *
 *    http://www.apache.org/licenses/LICENSE-2.0
 *
 * Unless required by applicable law or agreed to in writing,
 * software distributed under the License is distributed on an
 * "AS IS" BASIS, WITHOUT WARRANTIES OR CONDITIONS OF ANY
 * KIND, either express or implied.  See the License for the
 * specific language governing permissions and limitations
 * under the License.
 */

package org.elasticsearch.search.builder;

import com.carrotsearch.hppc.ObjectFloatOpenHashMap;
import com.google.common.base.Charsets;
import com.google.common.collect.ImmutableList;
import com.google.common.collect.Lists;

import org.elasticsearch.ElasticsearchGenerationException;
import org.elasticsearch.ExceptionsHelper;
import org.elasticsearch.client.Requests;
import org.elasticsearch.common.Nullable;
import org.elasticsearch.common.Strings;
import org.elasticsearch.common.bytes.BytesArray;
import org.elasticsearch.common.bytes.BytesReference;
import org.elasticsearch.common.unit.TimeValue;
import org.elasticsearch.common.xcontent.ToXContent;
import org.elasticsearch.common.xcontent.XContentBuilder;
import org.elasticsearch.common.xcontent.XContentFactory;
import org.elasticsearch.common.xcontent.XContentType;
import org.elasticsearch.index.query.FilterBuilder;
import org.elasticsearch.index.query.QueryBuilder;
import org.elasticsearch.search.aggregations.AbstractAggregationBuilder;
import org.elasticsearch.search.aggregations.reducers.ReducerBuilder;
import org.elasticsearch.search.fetch.innerhits.InnerHitsBuilder;
import org.elasticsearch.search.fetch.source.FetchSourceContext;
import org.elasticsearch.search.highlight.HighlightBuilder;
import org.elasticsearch.search.internal.SearchContext;
import org.elasticsearch.search.rescore.RescoreBuilder;
import org.elasticsearch.search.sort.SortBuilder;
import org.elasticsearch.search.sort.SortBuilders;
import org.elasticsearch.search.sort.SortOrder;
import org.elasticsearch.search.suggest.SuggestBuilder;

import java.io.IOException;
import java.util.ArrayList;
import java.util.Iterator;
import java.util.List;
import java.util.Map;

/**
 * A search source builder allowing to easily build search source. Simple
 * construction using
 * {@link org.elasticsearch.search.builder.SearchSourceBuilder#searchSource()}.
 * 
 * @see org.elasticsearch.action.search.SearchRequest#source(SearchSourceBuilder)
 */
public class SearchSourceBuilder implements ToXContent {

    /**
     * A static factory method to construct a new search source.
     */
    public static SearchSourceBuilder searchSource() {
        return new SearchSourceBuilder();
    }

    /**
     * A static factory method to construct new search highlights.
     */
    public static HighlightBuilder highlight() {
        return new HighlightBuilder();
    }

    private QueryBuilder queryBuilder;

    private BytesReference queryBinary;

    private FilterBuilder postFilterBuilder;

    private BytesReference filterBinary;

    private int from = -1;

    private int size = -1;

    private Boolean explain;

    private Boolean version;

    private List<SortBuilder> sorts;

    private boolean trackScores = false;

    private Float minScore;

    private long timeoutInMillis = -1;
    private int terminateAfter = SearchContext.DEFAULT_TERMINATE_AFTER;

    private List<String> fieldNames;
    private List<String> fieldDataFields;
    private List<ScriptField> scriptFields;
    private FetchSourceContext fetchSourceContext;

    private List<AbstractAggregationBuilder> aggregations;
    private BytesReference aggregationsBinary;

    private HighlightBuilder highlightBuilder;

    private SuggestBuilder suggestBuilder;

    private InnerHitsBuilder innerHitsBuilder;

    private List<RescoreBuilder> rescoreBuilders;
    private Integer defaultRescoreWindowSize;

    private ObjectFloatOpenHashMap<String> indexBoost = null;

    private String[] stats;

    /**
     * Constructs a new search source builder.
     */
    public SearchSourceBuilder() {
    }

    /**
     * Constructs a new search source builder with a search query.
     * 
     * @see org.elasticsearch.index.query.QueryBuilders
     */
    public SearchSourceBuilder query(QueryBuilder query) {
        this.queryBuilder = query;
        return this;
    }

    /**
     * Constructs a new search source builder with a raw search query.
     */
    public SearchSourceBuilder query(byte[] queryBinary) {
        return query(queryBinary, 0, queryBinary.length);
    }

    /**
     * Constructs a new search source builder with a raw search query.
     */
    public SearchSourceBuilder query(byte[] queryBinary, int queryBinaryOffset, int queryBinaryLength) {
        return query(new BytesArray(queryBinary, queryBinaryOffset, queryBinaryLength));
    }

    /**
     * Constructs a new search source builder with a raw search query.
     */
    public SearchSourceBuilder query(BytesReference queryBinary) {
        this.queryBinary = queryBinary;
        return this;
    }

    /**
     * Constructs a new search source builder with a raw search query.
     */
    public SearchSourceBuilder query(String queryString) {
        return query(queryString.getBytes(Charsets.UTF_8));
    }

    /**
     * Constructs a new search source builder with a query from a builder.
     */
    public SearchSourceBuilder query(XContentBuilder query) {
        return query(query.bytes());
    }

    /**
     * Constructs a new search source builder with a query from a map.
     */
    public SearchSourceBuilder query(Map query) {
        try {
            XContentBuilder builder = XContentFactory.contentBuilder(Requests.CONTENT_TYPE);
            builder.map(query);
            return query(builder);
        } catch (IOException e) {
            throw new ElasticsearchGenerationException("Failed to generate [" + query + "]", e);
        }
    }

    /**
     * Sets a filter that will be executed after the query has been executed and
     * only has affect on the search hits (not aggregations). This filter is
     * always executed as last filtering mechanism.
     */
    public SearchSourceBuilder postFilter(FilterBuilder postFilter) {
        this.postFilterBuilder = postFilter;
        return this;
    }

    /**
     * Sets a filter on the query executed that only applies to the search query
     * (and not aggs for example).
     */
    public SearchSourceBuilder postFilter(String postFilterString) {
        return postFilter(postFilterString.getBytes(Charsets.UTF_8));
    }

    /**
     * Sets a filter on the query executed that only applies to the search query
     * (and not aggs for example).
     */
    public SearchSourceBuilder postFilter(byte[] postFilter) {
        return postFilter(postFilter, 0, postFilter.length);
    }

    /**
     * Sets a filter on the query executed that only applies to the search query
     * (and not aggs for example).
     */
    public SearchSourceBuilder postFilter(byte[] postFilterBinary, int postFilterBinaryOffset, int postFilterBinaryLength) {
        return postFilter(new BytesArray(postFilterBinary, postFilterBinaryOffset, postFilterBinaryLength));
    }

    /**
     * Sets a filter on the query executed that only applies to the search query
     * (and not aggs for example).
     */
    public SearchSourceBuilder postFilter(BytesReference postFilterBinary) {
        this.filterBinary = postFilterBinary;
        return this;
    }

    /**
     * Constructs a new search source builder with a query from a builder.
     */
    public SearchSourceBuilder postFilter(XContentBuilder postFilter) {
        return postFilter(postFilter.bytes());
    }

    /**
     * Constructs a new search source builder with a query from a map.
     */
    public SearchSourceBuilder postFilter(Map postFilter) {
        try {
            XContentBuilder builder = XContentFactory.contentBuilder(Requests.CONTENT_TYPE);
            builder.map(postFilter);
            return postFilter(builder);
        } catch (IOException e) {
            throw new ElasticsearchGenerationException("Failed to generate [" + postFilter + "]", e);
        }
    }

    /**
     * From index to start the search from. Defaults to <tt>0</tt>.
     */
    public SearchSourceBuilder from(int from) {
        this.from = from;
        return this;
    }

    /**
     * The number of search hits to return. Defaults to <tt>10</tt>.
     */
    public SearchSourceBuilder size(int size) {
        this.size = size;
        return this;
    }

    /**
     * Sets the minimum score below which docs will be filtered out.
     */
    public SearchSourceBuilder minScore(float minScore) {
        this.minScore = minScore;
        return this;
    }

    /**
     * Should each {@link org.elasticsearch.search.SearchHit} be returned with
     * an explanation of the hit (ranking).
     */
    public SearchSourceBuilder explain(Boolean explain) {
        this.explain = explain;
        return this;
    }

    /**
     * Should each {@link org.elasticsearch.search.SearchHit} be returned with a
     * version associated with it.
     */
    public SearchSourceBuilder version(Boolean version) {
        this.version = version;
        return this;
    }

    /**
     * An optional timeout to control how long search is allowed to take.
     */
    public SearchSourceBuilder timeout(TimeValue timeout) {
        this.timeoutInMillis = timeout.millis();
        return this;
    }

    /**
     * An optional timeout to control how long search is allowed to take.
     */
    public SearchSourceBuilder timeout(String timeout) {
        this.timeoutInMillis = TimeValue.parseTimeValue(timeout, null).millis();
        return this;
    }

    /**
     * An optional terminate_after to terminate the search after collecting
     * <code>terminateAfter</code> documents
     */
    public SearchSourceBuilder terminateAfter(int terminateAfter) {
        if (terminateAfter <= 0) {
            throw new IllegalArgumentException("terminateAfter must be > 0");
        }
        this.terminateAfter = terminateAfter;
        return this;
    }

    /**
     * Adds a sort against the given field name and the sort ordering.
     * 
     * @param name
     *            The name of the field
     * @param order
     *            The sort ordering
     */
    public SearchSourceBuilder sort(String name, SortOrder order) {
        return sort(SortBuilders.fieldSort(name).order(order));
    }

    /**
     * Add a sort against the given field name.
     * 
     * @param name
     *            The name of the field to sort by
     */
    public SearchSourceBuilder sort(String name) {
        return sort(SortBuilders.fieldSort(name));
    }

    /**
     * Adds a sort builder.
     */
    public SearchSourceBuilder sort(SortBuilder sort) {
        if (sorts == null) {
            sorts = Lists.newArrayList();
        }
        sorts.add(sort);
        return this;
    }

    /**
     * Applies when sorting, and controls if scores will be tracked as well.
     * Defaults to <tt>false</tt>.
     */
    public SearchSourceBuilder trackScores(boolean trackScores) {
        this.trackScores = trackScores;
        return this;
    }

    /**
     * Add an get to perform as part of the search.
     */
    public SearchSourceBuilder aggregation(AbstractAggregationBuilder aggregation) {
        if (aggregations == null) {
            aggregations = Lists.newArrayList();
        }
        aggregations.add(aggregation);
        return this;
    }

    /**
     * Sets a raw (xcontent / json) addAggregation.
     */
    public SearchSourceBuilder aggregations(byte[] aggregationsBinary) {
        return aggregations(aggregationsBinary, 0, aggregationsBinary.length);
    }

    /**
     * Sets a raw (xcontent / json) addAggregation.
     */
    public SearchSourceBuilder aggregations(byte[] aggregationsBinary, int aggregationsBinaryOffset, int aggregationsBinaryLength) {
        return aggregations(new BytesArray(aggregationsBinary, aggregationsBinaryOffset, aggregationsBinaryLength));
    }

    /**
     * Sets a raw (xcontent / json) addAggregation.
     */
    public SearchSourceBuilder aggregations(BytesReference aggregationsBinary) {
        this.aggregationsBinary = aggregationsBinary;
        return this;
    }

    /**
     * Sets a raw (xcontent / json) addAggregation.
     */
    public SearchSourceBuilder aggregations(XContentBuilder aggs) {
        return aggregations(aggs.bytes());
    }

    /**
     * Set the rescore window size for rescores that don't specify their window.
     * 
     * @param defaultRescoreWindowSize
     * @return
     */
    public SearchSourceBuilder defaultRescoreWindowSize(int defaultRescoreWindowSize) {
        this.defaultRescoreWindowSize = defaultRescoreWindowSize;
        return this;
    }

    /**
     * Sets a raw (xcontent / json) addAggregation.
     */
    public SearchSourceBuilder aggregations(Map aggregations) {
        try {
            XContentBuilder builder = XContentFactory.contentBuilder(Requests.CONTENT_TYPE);
            builder.map(aggregations);
            return aggregations(builder);
        } catch (IOException e) {
            throw new ElasticsearchGenerationException("Failed to generate [" + aggregations + "]", e);
        }
    }

    public HighlightBuilder highlighter() {
        if (highlightBuilder == null) {
            highlightBuilder = new HighlightBuilder();
        }
        return highlightBuilder;
    }

    /**
     * Adds highlight to perform as part of the search.
     */
    public SearchSourceBuilder highlight(HighlightBuilder highlightBuilder) {
        this.highlightBuilder = highlightBuilder;
        return this;
    }

    public InnerHitsBuilder innerHitsBuilder() {
        if (innerHitsBuilder == null) {
            innerHitsBuilder = new InnerHitsBuilder();
        }
        return innerHitsBuilder;
    }

    public SuggestBuilder suggest() {
        if (suggestBuilder == null) {
            suggestBuilder = new SuggestBuilder("suggest");
        }
        return suggestBuilder;
    }

    public SearchSourceBuilder addRescorer(RescoreBuilder rescoreBuilder) {
        if (rescoreBuilders == null) {
            rescoreBuilders = new ArrayList<>();
        }
        rescoreBuilders.add(rescoreBuilder);
        return this;
    }

    public SearchSourceBuilder clearRescorers() {
        rescoreBuilders = null;
        return this;
    }

    /**
     * Indicates whether the response should contain the stored _source for
     * every hit
     * 
     * @param fetch
     * @return
     */
    public SearchSourceBuilder fetchSource(boolean fetch) {
        if (this.fetchSourceContext == null) {
            this.fetchSourceContext = new FetchSourceContext(fetch);
        } else {
            this.fetchSourceContext.fetchSource(fetch);
        }
        return this;
    }

    /**
     * Indicate that _source should be returned with every hit, with an
     * "include" and/or "exclude" set which can include simple wildcard
     * elements.
     * 
     * @param include
     *            An optional include (optionally wildcarded) pattern to filter
     *            the returned _source
     * @param exclude
     *            An optional exclude (optionally wildcarded) pattern to filter
     *            the returned _source
     */
    public SearchSourceBuilder fetchSource(@Nullable String include, @Nullable String exclude) {
        return fetchSource(include == null ? Strings.EMPTY_ARRAY : new String[] { include }, exclude == null ? Strings.EMPTY_ARRAY
                : new String[] { exclude });
    }

    /**
     * Indicate that _source should be returned with every hit, with an
     * "include" and/or "exclude" set which can include simple wildcard
     * elements.
     * 
     * @param includes
     *            An optional list of include (optionally wildcarded) pattern to
     *            filter the returned _source
     * @param excludes
     *            An optional list of exclude (optionally wildcarded) pattern to
     *            filter the returned _source
     */
    public SearchSourceBuilder fetchSource(@Nullable String[] includes, @Nullable String[] excludes) {
        fetchSourceContext = new FetchSourceContext(includes, excludes);
        return this;
    }

    /**
     * Indicate how the _source should be fetched.
     */
    public SearchSourceBuilder fetchSource(@Nullable FetchSourceContext fetchSourceContext) {
        this.fetchSourceContext = fetchSourceContext;
        return this;
    }

    /**
     * Sets no fields to be loaded, resulting in only id and type to be returned
     * per field.
     */
    public SearchSourceBuilder noFields() {
        this.fieldNames = ImmutableList.of();
        return this;
    }

    /**
     * Sets the fields to load and return as part of the search request. If none
     * are specified, the source of the document will be returned.
     */
    public SearchSourceBuilder fields(List<String> fields) {
        this.fieldNames = fields;
        return this;
    }

    /**
     * Adds the fields to load and return as part of the search request. If none
     * are specified, the source of the document will be returned.
     */
    public SearchSourceBuilder fields(String... fields) {
        if (fieldNames == null) {
            fieldNames = new ArrayList<>();
        }
        for (String field : fields) {
            fieldNames.add(field);
        }
        return this;
    }

    /**
     * Adds a field to load and return (note, it must be stored) as part of the
     * search request. If none are specified, the source of the document will be
     * return.
     */
    public SearchSourceBuilder field(String name) {
        if (fieldNames == null) {
            fieldNames = new ArrayList<>();
        }
        fieldNames.add(name);
        return this;
    }

    /**
     * Adds a field to load from the field data cache and return as part of the
     * search request.
     */
    public SearchSourceBuilder fieldDataField(String name) {
        if (fieldDataFields == null) {
            fieldDataFields = new ArrayList<>();
        }
        fieldDataFields.add(name);
        return this;
    }

    /**
     * Adds a script field under the given name with the provided script.
     * 
     * @param name
     *            The name of the field
     * @param script
     *            The script
     */
    public SearchSourceBuilder scriptField(String name, String script) {
        return scriptField(name, null, script, null);
    }

    /**
     * Adds a script field.
     * 
     * @param name
     *            The name of the field
     * @param script
     *            The script to execute
     * @param params
     *            The script parameters
     */
    public SearchSourceBuilder scriptField(String name, String script, Map<String, Object> params) {
        return scriptField(name, null, script, params);
    }

    /**
     * Adds a script field.
     * 
     * @param name
     *            The name of the field
     * @param lang
     *            The language of the script
     * @param script
     *            The script to execute
     * @param params
     *            The script parameters (can be <tt>null</tt>)
     */
    public SearchSourceBuilder scriptField(String name, String lang, String script, Map<String, Object> params) {
        if (scriptFields == null) {
            scriptFields = Lists.newArrayList();
        }
        scriptFields.add(new ScriptField(name, lang, script, params));
        return this;
    }

    /**
     * Sets the boost a specific index will receive when the query is executeed
     * against it.
     * 
     * @param index
     *            The index to apply the boost against
     * @param indexBoost
     *            The boost to apply to the index
     */
    public SearchSourceBuilder indexBoost(String index, float indexBoost) {
        if (this.indexBoost == null) {
            this.indexBoost = new ObjectFloatOpenHashMap<>();
        }
        this.indexBoost.put(index, indexBoost);
        return this;
    }

    /**
     * The stats groups this request will be aggregated under.
     */
    public SearchSourceBuilder stats(String... statsGroups) {
        this.stats = statsGroups;
        return this;
    }

    @Override
    public String toString() {
        try {
            XContentBuilder builder = XContentFactory.contentBuilder(XContentType.JSON).prettyPrint();
            toXContent(builder, ToXContent.EMPTY_PARAMS);
            return builder.string();
        } catch (Exception e) {
            return "{ \"error\" : \"" + ExceptionsHelper.detailedMessage(e) + "\"}";
        }
    }

    public BytesReference buildAsBytes() throws SearchSourceBuilderException {
        return buildAsBytes(Requests.CONTENT_TYPE);
    }

    public BytesReference buildAsBytes(XContentType contentType) throws SearchSourceBuilderException {
        try {
            XContentBuilder builder = XContentFactory.contentBuilder(contentType);
            toXContent(builder, ToXContent.EMPTY_PARAMS);
            return builder.bytes();
        } catch (Exception e) {
            throw new SearchSourceBuilderException("Failed to build search source", e);
        }
    }

    @Override
    public XContentBuilder toXContent(XContentBuilder builder, Params params) throws IOException {
        builder.startObject();
        innerToXContent(builder, params);
        builder.endObject();
        return builder;
    }

    public void innerToXContent(XContentBuilder builder, Params params) throws IOException {
        if (from != -1) {
            builder.field("from", from);
        }
        if (size != -1) {
            builder.field("size", size);
        }

        if (timeoutInMillis != -1) {
            builder.field("timeout", timeoutInMillis);
        }

        if (terminateAfter != SearchContext.DEFAULT_TERMINATE_AFTER) {
            builder.field("terminate_after", terminateAfter);
        }

        if (queryBuilder != null) {
            builder.field("query");
            queryBuilder.toXContent(builder, params);
        }

        if (queryBinary != null) {
            if (XContentFactory.xContentType(queryBinary) == builder.contentType()) {
                builder.rawField("query", queryBinary);
            } else {
                builder.field("query_binary", queryBinary);
            }
        }

        if (postFilterBuilder != null) {
            builder.field("post_filter");
            postFilterBuilder.toXContent(builder, params);
        }

        if (filterBinary != null) {
            if (XContentFactory.xContentType(filterBinary) == builder.contentType()) {
                builder.rawField("filter", filterBinary);
            } else {
                builder.field("filter_binary", filterBinary);
            }
        }

        if (minScore != null) {
            builder.field("min_score", minScore);
        }

        if (version != null) {
            builder.field("version", version);
        }

        if (explain != null) {
            builder.field("explain", explain);
        }

        if (fetchSourceContext != null) {
            if (!fetchSourceContext.fetchSource()) {
                builder.field("_source", false);
            } else {
                builder.startObject("_source");
                builder.array("includes", fetchSourceContext.includes());
                builder.array("excludes", fetchSourceContext.excludes());
                builder.endObject();
            }
        }

        if (fieldNames != null) {
            if (fieldNames.size() == 1) {
                builder.field("fields", fieldNames.get(0));
            } else {
                builder.startArray("fields");
                for (String fieldName : fieldNames) {
                    builder.value(fieldName);
                }
                builder.endArray();
            }
        }

        if (fieldDataFields != null) {
            builder.startArray("fielddata_fields");
            for (String fieldName : fieldDataFields) {
                builder.value(fieldName);
            }
            builder.endArray();
        }

        if (scriptFields != null) {
            builder.startObject("script_fields");
            for (ScriptField scriptField : scriptFields) {
                builder.startObject(scriptField.fieldName());
                builder.field("script", scriptField.script());
                if (scriptField.lang() != null) {
                    builder.field("lang", scriptField.lang());
                }
                if (scriptField.params() != null) {
                    builder.field("params");
                    builder.map(scriptField.params());
                }
                builder.endObject();
            }
            builder.endObject();
        }

        if (sorts != null) {
            builder.startArray("sort");
            for (SortBuilder sort : sorts) {
                builder.startObject();
                sort.toXContent(builder, params);
                builder.endObject();
            }
            builder.endArray();
        }

        if (trackScores) {
            builder.field("track_scores", trackScores);
        }

        if (indexBoost != null) {
            builder.startObject("indices_boost");
            final boolean[] states = indexBoost.allocated;
            final Object[] keys = indexBoost.keys;
            final float[] values = indexBoost.values;
            for (int i = 0; i < states.length; i++) {
                if (states[i]) {
                    builder.field((String) keys[i], values[i]);
                }
            }
            builder.endObject();
        }

        if (aggregations != null) {
            builder.field("aggregations");
            builder.startObject();
            for (AbstractAggregationBuilder aggregation : aggregations) {
                aggregation.toXContent(builder, params);
            }
            builder.endObject();
        }

        if (aggregationsBinary != null) {
            if (XContentFactory.xContentType(aggregationsBinary) == builder.contentType()) {
                builder.rawField("aggregations", aggregationsBinary);
            } else {
                builder.field("aggregations_binary", aggregationsBinary);
            }
        }

        if (highlightBuilder != null) {
            highlightBuilder.toXContent(builder, params);
        }

        if (innerHitsBuilder != null) {
            innerHitsBuilder.toXContent(builder, params);
        }

        if (suggestBuilder != null) {
            suggestBuilder.toXContent(builder, params);
        }

        if (rescoreBuilders != null) {
            // Strip empty rescoreBuilders from the request
            Iterator<RescoreBuilder> itr = rescoreBuilders.iterator();
            while (itr.hasNext()) {
                if (itr.next().isEmpty()) {
                    itr.remove();
                }
            }

            // Now build the request taking care to skip empty lists and only send the object form
            // if there is just one builder.
            if (rescoreBuilders.size() == 1) {
                builder.startObject("rescore");
                rescoreBuilders.get(0).toXContent(builder, params);
                if (rescoreBuilders.get(0).windowSize() == null && defaultRescoreWindowSize != null) {
                    builder.field("window_size", defaultRescoreWindowSize);
                }
                builder.endObject();
            } else if (!rescoreBuilders.isEmpty()) {
                builder.startArray("rescore");
                for (RescoreBuilder rescoreBuilder : rescoreBuilders) {
                    builder.startObject();
                    rescoreBuilder.toXContent(builder, params);
                    if (rescoreBuilder.windowSize() == null && defaultRescoreWindowSize != null) {
                        builder.field("window_size", defaultRescoreWindowSize);
                    }
                    builder.endObject();
                }
                builder.endArray();
            }
        }

        if (stats != null) {
            builder.startArray("stats");
            for (String stat : stats) {
                builder.value(stat);
            }
            builder.endArray();
        }
    }

    private static class ScriptField {
        private final String fieldName;
        private final String script;
        private final String lang;
        private final Map<String, Object> params;

        private ScriptField(String fieldName, String lang, String script, Map<String, Object> params) {
            this.fieldName = fieldName;
            this.lang = lang;
            this.script = script;
            this.params = params;
        }

        public String fieldName() {
            return fieldName;
        }

        public String script() {
            return script;
        }

        public String lang() {
            return this.lang;
        }

        public Map<String, Object> params() {
            return params;
        }
    }
<<<<<<< HEAD

    private static class PartialField {
        private final String name;
        private final String[] includes;
        private final String[] excludes;

        private PartialField(String name, String[] includes, String[] excludes) {
            this.name = name;
            this.includes = includes;
            this.excludes = excludes;
        }

        private PartialField(String name, String include, String exclude) {
            this.name = name;
            this.includes = include == null ? null : new String[] { include };
            this.excludes = exclude == null ? null : new String[] { exclude };
        }

        public String name() {
            return name;
        }

        public String[] includes() {
            return includes;
        }

        public String[] excludes() {
            return excludes;
        }
    }
=======
>>>>>>> eb44e950
}<|MERGE_RESOLUTION|>--- conflicted
+++ resolved
@@ -60,7 +60,7 @@
  * A search source builder allowing to easily build search source. Simple
  * construction using
  * {@link org.elasticsearch.search.builder.SearchSourceBuilder#searchSource()}.
- * 
+ *
  * @see org.elasticsearch.action.search.SearchRequest#source(SearchSourceBuilder)
  */
 public class SearchSourceBuilder implements ToXContent {
@@ -133,7 +133,7 @@
 
     /**
      * Constructs a new search source builder with a search query.
-     * 
+     *
      * @see org.elasticsearch.index.query.QueryBuilders
      */
     public SearchSourceBuilder query(QueryBuilder query) {
@@ -315,7 +315,7 @@
      * An optional terminate_after to terminate the search after collecting
      * <code>terminateAfter</code> documents
      */
-    public SearchSourceBuilder terminateAfter(int terminateAfter) {
+    public  SearchSourceBuilder terminateAfter(int terminateAfter) {
         if (terminateAfter <= 0) {
             throw new IllegalArgumentException("terminateAfter must be > 0");
         }
@@ -325,7 +325,7 @@
 
     /**
      * Adds a sort against the given field name and the sort ordering.
-     * 
+     *
      * @param name
      *            The name of the field
      * @param order
@@ -337,7 +337,7 @@
 
     /**
      * Add a sort against the given field name.
-     * 
+     *
      * @param name
      *            The name of the field to sort by
      */
@@ -474,7 +474,7 @@
     /**
      * Indicates whether the response should contain the stored _source for
      * every hit
-     * 
+     *
      * @param fetch
      * @return
      */
@@ -491,7 +491,7 @@
      * Indicate that _source should be returned with every hit, with an
      * "include" and/or "exclude" set which can include simple wildcard
      * elements.
-     * 
+     *
      * @param include
      *            An optional include (optionally wildcarded) pattern to filter
      *            the returned _source
@@ -508,7 +508,7 @@
      * Indicate that _source should be returned with every hit, with an
      * "include" and/or "exclude" set which can include simple wildcard
      * elements.
-     * 
+     *
      * @param includes
      *            An optional list of include (optionally wildcarded) pattern to
      *            filter the returned _source
@@ -588,7 +588,7 @@
 
     /**
      * Adds a script field under the given name with the provided script.
-     * 
+     *
      * @param name
      *            The name of the field
      * @param script
@@ -600,7 +600,7 @@
 
     /**
      * Adds a script field.
-     * 
+     *
      * @param name
      *            The name of the field
      * @param script
@@ -614,7 +614,7 @@
 
     /**
      * Adds a script field.
-     * 
+     *
      * @param name
      *            The name of the field
      * @param lang
@@ -635,7 +635,7 @@
     /**
      * Sets the boost a specific index will receive when the query is executeed
      * against it.
-     * 
+     *
      * @param index
      *            The index to apply the boost against
      * @param indexBoost
@@ -918,37 +918,4 @@
             return params;
         }
     }
-<<<<<<< HEAD
-
-    private static class PartialField {
-        private final String name;
-        private final String[] includes;
-        private final String[] excludes;
-
-        private PartialField(String name, String[] includes, String[] excludes) {
-            this.name = name;
-            this.includes = includes;
-            this.excludes = excludes;
-        }
-
-        private PartialField(String name, String include, String exclude) {
-            this.name = name;
-            this.includes = include == null ? null : new String[] { include };
-            this.excludes = exclude == null ? null : new String[] { exclude };
-        }
-
-        public String name() {
-            return name;
-        }
-
-        public String[] includes() {
-            return includes;
-        }
-
-        public String[] excludes() {
-            return excludes;
-        }
-    }
-=======
->>>>>>> eb44e950
 }